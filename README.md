# [BlenderProc](https://github.com/DLR-RM/BlenderProc) Publication Visualization
Publication-ready visualization of 3D objects and point clouds in seconds.

| Mesh                       | Point Cloud              | Mesh + Depth                           |
|----------------------------|--------------------------|----------------------------------------|
| ![mesh](examples/mesh.png) | ![pcd](examples/pcd.png) | ![mesh_depth](examples/mesh_depth.png) |

## Installation
```bash
pip install bproc-pubvis
blenderproc pip install fire loguru
```

The first call of `blenderproc` will download [`Blender`](https://blender.org). If you already have a local 
installation, you can use 
`--custom-blender-path /path/to/blender` (this also needs to be used for all subsequent calls of `blenderproc`).

## Basic Usage
To render a mesh (or point cloud if the input is one), simply run:
```bash
blenderproc run main.py path/to/3d.obj
```

The following options can be added to:
* **save** the rendered image: `--save path/to/output.png`
* **export** the object: `--export path/to/output.obj` (use `.glb` for a web-friendly format)
* render the mesh as **point cloud**: `--pcd`
* render the mesh as **depth** image: `--depth`
* render the mesh as **point cloud** from projected **depth** image: `--pcd` `--depth`

You can test you render settings using any of the `Blender` primitives (`monkey`, `cube`, `sphere`, `cone`, 
`cylinder`, ...) as the first argument.

| Mesh                                     | Point cloud              | Depth                                      |
|------------------------------------------|--------------------------|--------------------------------------------|
| ![mesh](examples/mesh.png)               | ![pcd](examples/pcd.png) | ![mesh_depth](examples/depth.png)          |
| `--obj_path suzanne` (or just `suzanne`) | `--pcd`                  | `--pcd 1024` `--point_size 0.01` `--depth` |

## Basic Options

* `--resolution`: Change the resolution of the rendered image (default: `512x512`)
* `--normalize`: Normalize and center the object to fit into a unit cube (`True` by default)
* `--rotate`: Rotate the object using `XYZ` Euler angles in degrees (default: `0,0,-35`)
* `--show`: Show the rendered image in a window (`True` if `--save` is not provided)
* `--cam_location`: Set the camera location (default: `1.5,0,1`)
* `--cam_offset`: By default, the camera looks at the origin (`0,0,0`). Use this option to change the look-at point.

## Additional Options

Some examples of additional options to customize the rendering are shown below.

### Color

To change the color of the rendered object, use the `--color` option using either any of the predefined colors (e.g. 
`pale_violet`), choosing from those at random (`random_color`), a completely random color (`random`), or a three-tuple
of RGB values in range 0-1, e.g (`0.8,0.5,0.2`). Point clouds can additionally be colored using any of the 
`matplotlib` [colormaps](https://matplotlib.org/stable/users/explain/colors/colormaps.html). The background color can be
changed using the `--bg_color` option.

| Mesh                             | Point cloud                    | Background                           |
|----------------------------------|--------------------------------|--------------------------------------|
| ![mesh](examples/mesh_color.png) | ![pcd](examples/pcd_color.png) | ![mesh_depth](examples/bg_color.png) |
| `--color bright_blue`            | `--pcd` `--color plasma`       | `--bg_color pale_turquoise`          |

### Background

By default, the background is transparent. To change this, use the `--bg_color` option as shown above. Additionally, 
`--notransparent` can be used to render the backdrop object.

| Backdrop                       | Colored backdrop                      |
|--------------------------------|---------------------------------------|
| ![mesh](examples/backdrop.png) | ![pcd](examples/backdrop_colored.png) |
| `--notransparent`              | `--notransparent --bg_color pale_red` |

## Light

The default light intensity for meshes is `bright` (`0.7`) and `very_bright` (`1.0`) for point clouds. Use a value 
between 0 and 1 or `very_dark`, `dark`, `medium`, `bright`, or `very_bright` to change the light intensity.

| Very Dark                       | Dark                      | Medium                             |
|---------------------------------|---------------------------|------------------------------------|
| ![mesh](examples/very_dark.png) | ![pcd](examples/dark.png) | ![mesh_depth](examples/medium.png) |
| `--light very_dark`             | `--light dark`            | `--light medium`                   |

### Shadow

Shadows are rendered by default. To disable them, use the `--noshadow` option. To make the shadow softer, use 
`--shadow soft` or `--shadow=hard` for a harder shadow.

| Soft shadow                       | Hard shadow                      | No shadow                            |
|-----------------------------------|----------------------------------|--------------------------------------|
| ![mesh](examples/shadow_soft.png) | ![pcd](examples/shadow_hard.png) | ![mesh_depth](examples/noshadow.png) |
| `--shadow soft`                   | `--shadow hard`                  | `--noshadow`                         |

### Shading

The default shading is `flat` for meshes and `smooth` for point clouds. To change this, use the `--shade` option.

| Smooth shading               | Auto-smooth shading              |
|------------------------------|----------------------------------|
| ![mesh](examples/smooth.png) | ![pcd](examples/auto-smooth.png) |
| `--shade smooth`             | `--shade auto`                   |

### Gravity

Objects hover slightly above the ground by default. To change this, use the `--gravity` option to run quick physics
simulation to let the object fall to the ground before rendering.

| Default                    | With gravity                      |
|----------------------------|-----------------------------------|
| ![mesh](examples/mesh.png) | ![pcd](examples/gravity.png)      |
|                            | `--gravity`                       |

### Animations

To create an animation, use the `--animate` option. The `--frames` option can be used to specify the number of frames
(default: `72`). To keep transparency, which is not supported by GIF, use `.mp4` as file extension.

| Turn (default, loops)      | Tumble                      |
|----------------------------|-----------------------------|
| ![mesh](examples/turn.gif) | ![pcd](examples/tumble.gif) |
| `--animate`                | `--animate tubmle`          |

### Interactive 3D Visualization

To provide an interactive 3D visualization, use `--export /path/to/mesh.glb` to export the object as a `.glb` file and
use
```html
<script 
    type="module" 
    src="https://ajax.googleapis.com/ajax/libs/model-viewer/3.5.0/model-viewer.min.js">
</script>

<style>
model-viewer {
    width: 512px;
    height: 512px;
    display: block;
    margin-left: auto;
    margin-right: auto;
}
</style>

<model-viewer 
    src="/path/to/mesh.glb" 
    camera-controls tone-mapping="neutral" 
    shadow-intensity="1" 
    auto-rotate>
</model-viewer>
```
<<<<<<< HEAD
in any HTML file to display the object.

<script
    type="module"
    src="https://ajax.googleapis.com/ajax/libs/model-viewer/3.5.0/model-viewer.min.js">
</script>

<style>
model-viewer {
    width: 512px;
    height: 512px;
    display: block;
    margin-left: auto;
    margin-right: auto;
}
</style>

<model-viewer
    src="examples/suzanne.glb"
    camera-controls
    tone-mapping="neutral"
    shadow-intensity="1"
    auto-rotate>
</model-viewer>
=======
in any HTML file (like the hosted [**GitHub** Pages site](https://hummat.com/bproc-pubvis) of this repository) to display the object.
>>>>>>> 5dd5d8b3

### Further Options

Some additional useful options include:

* `--roughness`: Change the roughness of the object. Meshes use `0.5` and point clouds `0.9` by default.
* `--ao`: Apply ambient occlusion (_on_ for meshes, _off_ for point clouds by default)
* `--fstop`: Enable depth of field with a given f-stop
* `--keep_material`: Keep your custom material (only works for `.blend` files)
* `--point_size`: Change the size of the points in the point cloud
* `--point_shape`: Change the shape of the points in the point cloud (`sphere`, `cube`, `diamond`)
* `--verbose`: Enable verbose logging during execution
* `--seed`: Set a seed for the random number generator. Useful for random colors or the tumble animation.

## Debugging

`BlenderProc` supports visual debugging inside `Blender` using `blenderproc debug` instead of `blenderproc run`. 
Adding `--debug` will further disable rendering and only set up the scene.

## Credits

| [**BlenderProc 2**](https://github.com/DLR-RM/BlenderProc)                                                                                     | [**Blender**](https://www.blender.org)                                                              |
|------------------------------------------------------------------------------------------------------------------------------------------------|-----------------------------------------------------------------------------------------------------|
| <img src="https://user-images.githubusercontent.com/6104887/137109535-275a2aa3-f5fd-4173-9d16-a9a9b86f66e7.gif" alt="blenderproc" width="512"> | <img src="https://download.blender.org/branding/blender_logo_socket.png" alt="blender" widht="512"> | |<|MERGE_RESOLUTION|>--- conflicted
+++ resolved
@@ -148,8 +148,7 @@
     auto-rotate>
 </model-viewer>
 ```
-<<<<<<< HEAD
-in any HTML file to display the object.
+in any HTML file to display the object:
 
 <script
     type="module"
@@ -173,9 +172,6 @@
     shadow-intensity="1"
     auto-rotate>
 </model-viewer>
-=======
-in any HTML file (like the hosted [**GitHub** Pages site](https://hummat.com/bproc-pubvis) of this repository) to display the object.
->>>>>>> 5dd5d8b3
 
 ### Further Options
 
