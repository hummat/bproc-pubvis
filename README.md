--- conflicted
+++ resolved
@@ -20,7 +20,6 @@
 ```bash
 blenderproc run main.py path/to/3d.obj
 ```
-
 The following options can be added to:
 * **save** the rendered image: `--save path/to/output.png`
 * **export** the object: `--export path/to/output.obj` (use `.glb` for a web-friendly format)
@@ -60,11 +59,7 @@
 | Mesh                             | Point cloud                    | Background                           |
 |----------------------------------|--------------------------------|--------------------------------------|
 | ![mesh](examples/mesh_color.png) | ![pcd](examples/pcd_color.png) | ![mesh_depth](examples/bg_color.png) |
-<<<<<<< HEAD
-| `--color bright_blue`            | `--pcd` `--color cool`       | `--bg_color pale_turquoise`          |
-=======
 | `--color bright_blue`            | `--pcd` `--color cool`         | `--bg_color pale_turquoise`          |
->>>>>>> 03241524
 
 ### Background
 
