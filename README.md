--- conflicted
+++ resolved
@@ -6,7 +6,8 @@
 |----------------------------|--------------------------|----------------------------------------|
 | ![mesh](examples/mesh.png) | ![pcd](examples/pcd.png) | ![mesh_depth](examples/mesh_depth.png) |
 
-> **Design philosophy:** Following [Andrej Karpathy](https://github.com/karpathy) and KISS.
+_Head over to the repository's [**GitHub** Pages site](https://hummat.github.io/bproc-pubvis) for a prettier and more
+interactive version of this README!_
 
 > **Design philosophy:** Following [Andrej Karpathy](https://github.com/karpathy) and KISS.
 
@@ -68,13 +69,8 @@
 * `--scale`: Scale the object to fit into a unit cube (enabled by default)
 * `--rotate`: Rotate the object using `XYZ` Euler angles in degrees (default: `[0,0,-35]`)
 * `--show`: Show the rendered image in a window (enabled by default if `--save` is not provided)
-<<<<<<< HEAD
-* `--cam_location`: Set the camera location (default: `[1.5,0,1]`)
-* `--cam_offset`: By default, the camera looks at the origin `[0,0,0]`. Use this option to change the look-at point.
-=======
 * `--cam-location`: Set the camera location (default: `[1.5,0,1]`)
 * `--cam-offset`: By default, the camera looks at the origin `[0,0,0]`. Use this option to change the look-at point.
->>>>>>> 9c59ac1a
 
 ## Additional Options
 
@@ -84,19 +80,11 @@
 
 To change the color of the rendered object, use the `--color` option using either any of the predefined colors (e.g.
 `pale_violet`), choosing from those at random (`random_color`), a completely random color (`random`), or a three-tuple
-<<<<<<< HEAD
-of RGB values in range 0-1, e.g `[0.8,0.5,0.2]`. Any of the 
-`matplotlib` [colormaps](https://matplotlib.org/stable/users/explain/colors/colormaps.html) can be used as well.
-The background color can be changed using the `--bg_color` option.
-
-> Note: Make sure to use `--seed None` or a novel value for each run for random results.
-=======
 of RGB values in range 0-1, e.g `0.8 0.5 0.2`. Any of the
 `matplotlib` [colormaps](https://matplotlib.org/stable/users/explain/colors/colormaps.html) can be used as well.
 The background color can be changed using the `--bg-color` option.
 
 > Note: Use `--seed None` (or any changing integer) for non-deterministic results; default is `1337`.
->>>>>>> 9c59ac1a
 
 | Mesh                             | Point cloud                    | Background                           |
 |----------------------------------|--------------------------------|--------------------------------------|
@@ -112,11 +100,7 @@
 | Backdrop                           | Colored backdrop                           | HDRI backdrop                               |
 |------------------------------------|--------------------------------------------|---------------------------------------------|
 | ![backdrop](examples/backdrop.png) | ![bd_color](examples/backdrop_colored.png) | ![hdri](examples/hdri.png)                  |
-<<<<<<< HEAD
-| `--notransparent`                  | `--notransparent` `--bg_color pale_red`    | `--notransparent` `--backdrop path/to/hdri` |
-=======
 | `--transparent False`              | `--transparent False` `--bg-color pale_red`| `--transparent False` `--backdrop path/to/hdri` |
->>>>>>> 9c59ac1a
 
 ## Light
 
@@ -136,11 +120,7 @@
 | Soft shadow                       | Hard shadow                       | No shadow                           |
 |-----------------------------------|-----------------------------------|-------------------------------------|
 | ![soft](examples/shadow_soft.png) | ![hard](examples/shadow_hard.png) | ![no_shadow](examples/noshadow.png) |
-<<<<<<< HEAD
-| `--shadow soft`                   | `--shadow hard`                   | `--noshadow`                        |
-=======
 | `--shadow soft`                   | `--shadow hard`                   | `--shadow off`                        |
->>>>>>> 9c59ac1a
 
 ### Shading
 
@@ -159,11 +139,7 @@
 | Wireframe                            | Mesh + Wireframe                        | Mesh + Wireframe (Color)                            |
 |--------------------------------------|-----------------------------------------|-----------------------------------------------------|
 | ![wireframe](examples/wireframe.png) | ![wf_mesh](examples/wireframe_mesh.png) | ![wf_mesh_color](examples/wireframe_mesh_color.png) |
-<<<<<<< HEAD
-| `--wireframe`                        | `--wireframe` `--keep_mesh`             | `--wireframe red` `--keep_mesh`                     |
-=======
 | `--wireframe True`                        | `--wireframe True` `--keep-mesh`             | `--wireframe red` `--keep-mesh`                     |
->>>>>>> 9c59ac1a
 
 ### Gravity
 
@@ -182,11 +158,7 @@
 | Turn (default, loops)      | Tumble                         |
 |----------------------------|--------------------------------|
 | ![turn](examples/turn.gif) | ![tumble](examples/tumble.gif) |
-<<<<<<< HEAD
-| `--animate`                | `--animate tubmle`             |
-=======
 | `--animate turn`                | `--animate tumble`             |
->>>>>>> 9c59ac1a
 
 ### Interactive 3D Visualization
 
@@ -213,32 +185,8 @@
   auto-rotate>
 </model-viewer>
 ```
-<<<<<<< HEAD
-in any HTML file to display the object:
-
-<script type="module" src="https://ajax.googleapis.com/ajax/libs/model-viewer/4.0.0/model-viewer.min.js"></script>
-
-<style>
-model-viewer { 
-  width: auto;
-  height: 300px;
-  display: block;
-  margin-left: auto;
-  margin-right: auto;
-}
-</style>
-
-<model-viewer
-  src="examples/suzanne.glb"
-  camera-controls
-  tone-mapping="neutral"
-  shadow-intensity="1"
-  auto-rotate>
-</model-viewer>
-=======
 
 in any HTML file (like the hosted [**GitHub** Pages site](https://hummat.github.io/bproc-pubvis) of this repository) to display the object.
->>>>>>> 9c59ac1a
 
 ### Further Options
 
